#-----------------------------------------------------------------------------
# Copyright (c) 2013, PyInstaller Development Team.
#
# Distributed under the terms of the GNU General Public License with exception
# for distributing bootloader.
#
# The full license is in the file COPYING.txt, distributed with this software.
#-----------------------------------------------------------------------------


# Subclasses may not need marshal or struct, but since they're
# builtin, importing is safe.
#
# While an Archive is really an abstraction for any "filesystem
# within a file", it is tuned for use with imputil.FuncImporter.
# This assumes it contains python code objects, indexed by the
# the internal name (ie, no '.py').
#
# See pyi_carchive.py for a more general archive (contains anything)
# that can be understood by a C program.

# We MUST NOT use anything from __future__, because this will effect
# compilation in ZlibArchive.Add() below. While `compile()` has an
# argument `dont_inherit`, this is not supported in Python 2.7.9.
#from __future__ import print_function

_verbose = 0
_listdir = None
_environ = None

### **NOTE** This module is used during bootstrap.
### Import *ONLY* builtin modules.

import marshal
import struct
import sys


def debug(msg):
    if 0:
        sys.stderr.write(msg + "\n")
        sys.stderr.flush()


for nm in ('nt', 'posix'):
    if nm in sys.builtin_module_names:
        mod = __import__(nm)
        _listdir = mod.listdir
        _environ = mod.environ
        break


if "-vi" in sys.argv[1:]:
    _verbose = 1


class ArchiveReadError(RuntimeError):
    pass


class Archive(object):
    """
    A base class for a repository of python code objects.
    The extract method is used by imputil.ArchiveImporter
    to get code objects by name (fully qualified name), so
    an enduser "import a.b" would become
      extract('a.__init__')
      extract('a.b')
    """
    MAGIC = b'PYL\0'
    HDRLEN = 12  # default is MAGIC followed by python's magic, int pos of toc
    TOCPOS = 8
    TOCTMPLT = {}
    os = None
    _bincache = None

    def __init__(self, path=None, start=0):
        """
        Initialize an Archive. If path is omitted, it will be an empty Archive.
        """
        self.toc = None
        self.path = path
        self.start = start

        # In Python 3 module 'imp' is no longer built-in and we cannot use it.
        # There is for Python 3 another way how to obtain magic value.
        if sys.version_info[0] == 2:
            import imp
            self.pymagic = imp.get_magic()
        else:
            import _frozen_importlib
            if sys.version_info[1] <= 3:
                # We cannot use at this bootstrap stage importlib directly
                # but its frozen variant.
                self.pymagic = _frozen_importlib._MAGIC_BYTES
            else:
                self.pymagic = _frozen_importlib.MAGIC_NUMBER

        if path is not None:
            self.lib = open(self.path, 'rb')
            self.checkmagic()
            self.loadtoc()

    ####### Sub-methods of __init__ - override as needed #############
    def checkmagic(self):
        """
        Overridable.
        Check to see if the file object self.lib actually has a file
        we understand.
        """
        self.lib.seek(self.start)  # default - magic is at start of file

        if self.lib.read(len(self.MAGIC)) != self.MAGIC:
            raise ArchiveReadError("%s is not a valid %s archive file"
                                   % (self.path, self.__class__.__name__))

        if self.lib.read(len(self.pymagic)) != self.pymagic:
            raise ArchiveReadError("%s has version mismatch to dll" %
                (self.path))

        self.lib.read(4)

    def loadtoc(self):
        """
        Overridable.
        Default: After magic comes an int (4 byte native) giving the
        position of the TOC within self.lib.
        Default: The TOC is a marshal-able string.
        """
        self.lib.seek(self.start + self.TOCPOS)
        (offset,) = struct.unpack('!i', self.lib.read(4))
        self.lib.seek(self.start + offset)
        self.toc = marshal.load(self.lib)

    ######## This is what is called by FuncImporter #######
    ## Since an Archive is flat, we ignore parent and modname.
    #XXX obsolete - imputil only code
    ##  def get_code(self, parent, modname, fqname):
    ##      pass

    ####### Core method - Override as needed  #########
    def extract(self, name):
        """
        Get the object corresponding to name, or None.
        For use with imputil ArchiveImporter, object is a python code object.
        'name' is the name as specified in an 'import name'.
        'import a.b' will become:
        extract('a') (return None because 'a' is not a code object)
        extract('a.__init__') (return a code object)
        extract('a.b') (return a code object)
        Default implementation:
          self.toc is a dict
          self.toc[name] is pos
          self.lib has the code object marshal-ed at pos
        """
        ispkg, pos = self.toc.get(name, (0, None))
        if pos is None:
            return None
        self.lib.seek(self.start + pos)
        return ispkg, marshal.load(self.lib)

    ########################################################################
    # Informational methods

    def contents(self):
        """
        Return a list of the contents
        Default implementation assumes self.toc is a dict like object.
        Not required by ArchiveImporter.
        """
        return list(self.toc.keys())

    ########################################################################
    # Building

    ####### Top level method - shouldn't need overriding #######

    def _start_add_entries(self, path):
        """
        Open an empty archive for addition of entries.
        """
        assert(self.path is None)

        self.path = path
        self.lib = open(path, 'wb')
        # Reserve space for the header.
        if self.HDRLEN:
            self.lib.write(b'\0' * self.HDRLEN)

        # Create an empty table of contents.
        if type(self.TOCTMPLT) == type({}):
            self.toc = {}
        else:
            # FIXME Why do we need to assume callables and
            # why not use @property decorator.
            self.toc = self.TOCTMPLT()  # Assume callable.

    def _add_from_table_of_contents(self, toc):
        """
        Add entries from a logical TOC (without absolute positioning info).
        An entry is an entry in a logical TOC is a tuple,
          entry[0] is name (under which it will be saved).
          entry[1] is fullpathname of the file.
          entry[2] is a flag for it's storage format (True or 1 if compressed)
          entry[3] is the entry's type code.
        """
        for toc_entry in toc:
            self.add(toc_entry)  # The guts of the archive.

    def _finalize(self):
        """
        Finalize an archive which has been opened using _start_add_entries(),
        writing any needed padding and the table of contents.
        """
        toc_pos = self.lib.tell()
        self.save_toc(toc_pos)
        if self.HDRLEN:
            self.update_headers(toc_pos)
        self.lib.close()

    def build(self, archive_path, logical_toc):
        """
        Create an archive file of name 'archive_path'.
        logical_toc is a 'logical TOC' - a list of (name, path, ...)
        where name is the internal name, eg 'a'
        and path is a file to get the object from, eg './a.pyc'.
        """
        self._start_add_entries(archive_path)
        self._add_from_table_of_contents(logical_toc)
        self._finalize()

    ####### manages keeping the internal TOC and the guts in sync #######
    def add(self, entry):
        """
        Override this to influence the mechanics of the Archive.
        Assumes entry is a seq beginning with (nm, pth, ...) where
        nm is the key by which we'll be asked for the object.
        pth is the name of where we find the object. Overrides of
        get_obj_from can make use of further elements in entry.
        """
        if self.os is None:
            import os
            self.os = os
        nm = entry[0]
        pth = entry[1]
        pynm, ext = self.os.path.splitext(self.os.path.basename(pth))
        ispkg = pynm == '__init__'
        assert ext in ('.pyc', '.pyo')
        self.toc[nm] = (ispkg, self.lib.tell())
        f = open(entry[1], 'rb')
        f.seek(8)  # skip magic and timestamp
        self.lib.write(f.read())

    def save_toc(self, tocpos):
        """
        Default - toc is a dict
        Gets marshaled to self.lib
        """
        marshal.dump(self.toc, self.lib)

    def update_headers(self, tocpos):
        """
        Default - MAGIC + Python's magic + tocpos
        """
        self.lib.seek(self.start)
        self.lib.write(self.MAGIC)
        self.lib.write(self.pymagic)
        self.lib.write(struct.pack('!i', tocpos))


class ZlibArchive(Archive):
    """
    ZlibArchive - an archive with compressed entries. Archive is read
    from the executable created by PyInstaller.

    This archive is used for bundling python modules inside the executable.
    """
    MAGIC = b'PYZ\0'
    TOCPOS = 8
    HDRLEN = Archive.HDRLEN + 5
    TOCTMPLT = {}
    LEVEL = 9
    NO_COMPRESSION_LEVEL = 0

<<<<<<< HEAD
    def __init__(self, path=None, offset=None, level=9, code_dict={}):
        """
        code_dict      dict containing module code objects from ModuleGraph.
        """
=======
    def __init__(self, path=None, offset=None, level=9, cipher=None):
>>>>>>> 67610f2d
        if path is None:
            offset = 0
        elif offset is None:
            for i in range(len(path) - 1, - 1, - 1):
                if path[i] == '?':
                    try:
                        offset = int(path[i + 1:])
                    except ValueError:
                        # Just ignore any spurious "?" in the path
                        # (like in Windows UNC \\?\<path>).
                        continue
                    path = path[:i]
                    break
            else:
                offset = 0

        # Keep references to module code objects constructed by ModuleGraph
        # to avoid writting .pyc/pyo files to hdd.
        self.code_dict = code_dict

        # Zlib compression level.
        self.LEVEL = level

        Archive.__init__(self, path, offset)

        # dynamic import so not imported if not needed
        self._mod_zlib = None

        if self.LEVEL > self.NO_COMPRESSION_LEVEL:
            try:
                self._mod_zlib = __import__('zlib')
            except ImportError:
                raise RuntimeError('zlib required but cannot be imported')

        if cipher:
            self.crypted = 1
            self.cipher = cipher
        else:
            self.crypted = 0

    def extract(self, name):
        (ispkg, pos, lngth) = self.toc.get(name, (0, None, 0))
        if pos is None:
            return None
        self.lib.seek(self.start + pos)
        obj = self.lib.read(lngth)
        try:
            if self.crypted:
                obj = self._mod_zlib.decompress(self.cipher.decrypt(obj))
            else:
                obj = self._mod_zlib.decompress(obj)
        except self._mod_zlib.error:
            raise ImportError("PYZ entry '%s' failed to decompress" % name)
        try:
            co = marshal.loads(obj)
        except EOFError:
            raise ImportError("PYZ entry '%s' failed to unmarshal" % name)
        return ispkg, co

    def add(self, entry):
        if self.os is None:
            import os
            self.os = os
        name = entry[0]
        pth = entry[1]
        base, ext = self.os.path.splitext(self.os.path.basename(pth))
        ispkg = base == '__init__'
<<<<<<< HEAD

        obj = self._mod_zlib.compress(marshal.dumps(self.code_dict[name]), self.LEVEL)
        self.toc[name] = (ispkg, self.lib.tell(), len(obj))
=======
        try:
            txt = open(pth[:-1], 'rU').read() + '\n'
        except (IOError, OSError):
            try:
                f = open(pth, 'rb')
                f.seek(8)  # skip magic and timestamp
                bytecode = f.read()
                marshal.loads(bytecode).co_filename  # to make sure it's valid
                if self.crypted:
                    obj = self.cipher.encrypt(self._mod_zlib.compress(bytecode, self.LEVEL))
                else:
                    obj = self._mod_zlib.compress(bytecode, self.LEVEL)
            except (IOError, ValueError, EOFError, AttributeError):
                raise ValueError("bad bytecode in %s and no source" % pth)
        else:
            txt = txt.replace('\r\n', '\n')
            try:
                import os
                co = compile(txt, self.os.path.join(self.path, nm), 'exec')
            except SyntaxError, e:
                print("Syntax error in " + pth[:-1])
                print(e.args)
                raise
            if self.crypted:
                obj = self.cipher.encrypt(self._mod_zlib.compress(marshal.dumps(co), self.LEVEL))
            else:
                obj = self._mod_zlib.compress(marshal.dumps(co), self.LEVEL)
        self.toc[nm] = (ispkg, self.lib.tell(), len(obj))
>>>>>>> 67610f2d
        self.lib.write(obj)

    def update_headers(self, tocpos):
        """
        add level
        """
        Archive.update_headers(self, tocpos)
        self.lib.write(struct.pack('!iB', self.LEVEL, self.crypted))

    def checkmagic(self):
        Archive.checkmagic(self)
        self.LEVEL, self.crypted = struct.unpack('!iB', self.lib.read(5))

        if self.crypted:
            import pyi_crypto

            self.cipher = pyi_crypto.PyiBlockCipher()<|MERGE_RESOLUTION|>--- conflicted
+++ resolved
@@ -18,11 +18,6 @@
 #
 # See pyi_carchive.py for a more general archive (contains anything)
 # that can be understood by a C program.
-
-# We MUST NOT use anything from __future__, because this will effect
-# compilation in ZlibArchive.Add() below. While `compile()` has an
-# argument `dont_inherit`, this is not supported in Python 2.7.9.
-#from __future__ import print_function
 
 _verbose = 0
 _listdir = None
@@ -282,14 +277,11 @@
     LEVEL = 9
     NO_COMPRESSION_LEVEL = 0
 
-<<<<<<< HEAD
-    def __init__(self, path=None, offset=None, level=9, code_dict={}):
+    def __init__(self, path=None, offset=None, level=9, code_dict={},
+                 cipher=None):
         """
         code_dict      dict containing module code objects from ModuleGraph.
         """
-=======
-    def __init__(self, path=None, offset=None, level=9, cipher=None):
->>>>>>> 67610f2d
         if path is None:
             offset = 0
         elif offset is None:
@@ -357,40 +349,9 @@
         pth = entry[1]
         base, ext = self.os.path.splitext(self.os.path.basename(pth))
         ispkg = base == '__init__'
-<<<<<<< HEAD
 
         obj = self._mod_zlib.compress(marshal.dumps(self.code_dict[name]), self.LEVEL)
         self.toc[name] = (ispkg, self.lib.tell(), len(obj))
-=======
-        try:
-            txt = open(pth[:-1], 'rU').read() + '\n'
-        except (IOError, OSError):
-            try:
-                f = open(pth, 'rb')
-                f.seek(8)  # skip magic and timestamp
-                bytecode = f.read()
-                marshal.loads(bytecode).co_filename  # to make sure it's valid
-                if self.crypted:
-                    obj = self.cipher.encrypt(self._mod_zlib.compress(bytecode, self.LEVEL))
-                else:
-                    obj = self._mod_zlib.compress(bytecode, self.LEVEL)
-            except (IOError, ValueError, EOFError, AttributeError):
-                raise ValueError("bad bytecode in %s and no source" % pth)
-        else:
-            txt = txt.replace('\r\n', '\n')
-            try:
-                import os
-                co = compile(txt, self.os.path.join(self.path, nm), 'exec')
-            except SyntaxError, e:
-                print("Syntax error in " + pth[:-1])
-                print(e.args)
-                raise
-            if self.crypted:
-                obj = self.cipher.encrypt(self._mod_zlib.compress(marshal.dumps(co), self.LEVEL))
-            else:
-                obj = self._mod_zlib.compress(marshal.dumps(co), self.LEVEL)
-        self.toc[nm] = (ispkg, self.lib.tell(), len(obj))
->>>>>>> 67610f2d
         self.lib.write(obj)
 
     def update_headers(self, tocpos):
